import "@nomicfoundation/hardhat-toolbox";
import type { HardhatUserConfig, HttpNetworkUserConfig } from "hardhat/types";
<<<<<<< HEAD
=======
import "@nomiclabs/hardhat-etherscan";
import "@nomicfoundation/hardhat-chai-matchers";
import "solidity-coverage";
>>>>>>> 490b07e4
import "hardhat-deploy";
import dotenv from "dotenv";
import yargs from "yargs";
import { getSingletonFactoryInfo } from "@safe-global/safe-singleton-factory";

const argv = yargs
    .option("network", {
        type: "string",
        default: "hardhat",
    })
    .help(false)
    .version(false)
    .parseSync();

// Load environment variables.
dotenv.config();
const { NODE_URL, INFURA_KEY, MNEMONIC, ETHERSCAN_API_KEY, PK, SOLIDITY_VERSION, SOLIDITY_SETTINGS } = process.env;

const DEFAULT_MNEMONIC = "candy maple cake sugar pudding cream honey rich smooth crumble sweet treat";

const sharedNetworkConfig: HttpNetworkUserConfig = {};
if (PK) {
    sharedNetworkConfig.accounts = [PK];
} else {
    sharedNetworkConfig.accounts = {
        mnemonic: MNEMONIC || DEFAULT_MNEMONIC,
    };
}

if (["mainnet", "rinkeby", "kovan", "goerli", "ropsten", "mumbai", "polygon"].includes(argv.network) && INFURA_KEY === undefined) {
    throw new Error(`Could not find Infura key in env, unable to connect to network ${argv.network}`);
}

import "./src/tasks/local_verify";
import "./src/tasks/deploy_contracts";
import "./src/tasks/show_codesize";
import { BigNumber } from "@ethersproject/bignumber";
import { DeterministicDeploymentInfo } from "hardhat-deploy/dist/types";

const primarySolidityVersion = SOLIDITY_VERSION || "0.7.6";
const soliditySettings = SOLIDITY_SETTINGS ? JSON.parse(SOLIDITY_SETTINGS) : undefined;

const deterministicDeployment = (network: string): DeterministicDeploymentInfo => {
    const info = getSingletonFactoryInfo(parseInt(network));
    if (!info) {
        throw new Error(`
        Safe factory not found for network ${network}. You can request a new deployment at https://github.com/safe-global/safe-singleton-factory.
        For more information, see https://github.com/safe-global/safe-contracts#replay-protection-eip-155
      `);
    }
    return {
        factory: info.address,
        deployer: info.signerAddress,
        funding: BigNumber.from(info.gasLimit).mul(BigNumber.from(info.gasPrice)).toString(),
        signedTx: info.transaction,
    };
};

const userConfig: HardhatUserConfig = {
    paths: {
        artifacts: "build/artifacts",
        cache: "build/cache",
        deploy: "src/deploy",
        sources: "contracts",
    },
    solidity: {
        compilers: [{ version: primarySolidityVersion, settings: soliditySettings }, { version: "0.6.12" }, { version: "0.5.17" }],
    },
    networks: {
        hardhat: {
            allowUnlimitedContractSize: true,
            blockGasLimit: 100000000,
            gas: 100000000,
        },
        mainnet: {
            ...sharedNetworkConfig,
            url: `https://mainnet.infura.io/v3/${INFURA_KEY}`,
        },
        gnosis: {
            ...sharedNetworkConfig,
            url: "https://rpc.gnosischain.com",
        },
        ewc: {
            ...sharedNetworkConfig,
            url: `https://rpc.energyweb.org`,
        },
        goerli: {
            ...sharedNetworkConfig,
            url: `https://goerli.infura.io/v3/${INFURA_KEY}`,
        },
        mumbai: {
            ...sharedNetworkConfig,
            url: `https://polygon-mumbai.infura.io/v3/${INFURA_KEY}`,
        },
        polygon: {
            ...sharedNetworkConfig,
            url: `https://polygon-mainnet.infura.io/v3/${INFURA_KEY}`,
        },
        volta: {
            ...sharedNetworkConfig,
            url: `https://volta-rpc.energyweb.org`,
        },
        bsc: {
            ...sharedNetworkConfig,
            url: `https://bsc-dataseed.binance.org/`,
        },
        arbitrum: {
            ...sharedNetworkConfig,
            url: `https://arb1.arbitrum.io/rpc`,
        },
        fantomTestnet: {
            ...sharedNetworkConfig,
            url: `https://rpc.testnet.fantom.network/`,
        },
        avalanche: {
            ...sharedNetworkConfig,
            url: `https://api.avax.network/ext/bc/C/rpc`,
        },
    },
    deterministicDeployment,
    namedAccounts: {
        deployer: 0,
    },
    mocha: {
        timeout: 2000000,
    },
    etherscan: {
        apiKey: ETHERSCAN_API_KEY,
    },
};
if (NODE_URL) {
    userConfig.networks!.custom = {
        ...sharedNetworkConfig,
        url: NODE_URL,
    };
}
export default userConfig;<|MERGE_RESOLUTION|>--- conflicted
+++ resolved
@@ -1,11 +1,5 @@
 import "@nomicfoundation/hardhat-toolbox";
 import type { HardhatUserConfig, HttpNetworkUserConfig } from "hardhat/types";
-<<<<<<< HEAD
-=======
-import "@nomiclabs/hardhat-etherscan";
-import "@nomicfoundation/hardhat-chai-matchers";
-import "solidity-coverage";
->>>>>>> 490b07e4
 import "hardhat-deploy";
 import dotenv from "dotenv";
 import yargs from "yargs";
@@ -70,6 +64,10 @@
         cache: "build/cache",
         deploy: "src/deploy",
         sources: "contracts",
+    },
+    typechain: {
+        outDir: "typechain-types",
+        target: "ethers-v6",
     },
     solidity: {
         compilers: [{ version: primarySolidityVersion, settings: soliditySettings }, { version: "0.6.12" }, { version: "0.5.17" }],
