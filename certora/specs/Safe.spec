--- conflicted
+++ resolved
@@ -23,19 +23,12 @@
     f.selector != sig:setup(address[],uint256,address,bytes,address,address,uint256,address).selector
     && f.selector != sig:simulateAndRevert(address,bytes).selector;
 
-<<<<<<< HEAD
 definition MAX_UINT256() returns uint256 = 0xffffffffffffffffffffffffffffffff;
 
 /// Nonce must never decrease
 rule nonceMonotonicity(method f) filtered {
-    f -> reachableOnly(f)
-=======
-
-/// Nonce must never decrease
-rule nonceMonotonicity(method f) filtered {
-    f -> noHavoc(f) && reachableOnly(f) &&
+    f -> reachableOnly(f) &&
          f.selector != sig:getStorageAt(uint256,uint256).selector
->>>>>>> f37e0ed1
 } {
     uint256 nonceBefore = nonce();
 
@@ -47,7 +40,7 @@
 
     uint256 nonceAfter = nonce();
 
-    assert nonceAfter != nonceBefore => 
+    assert nonceAfter != nonceBefore =>
         to_mathint(nonceAfter) == nonceBefore + 1 && f.selector == sig:execTransaction(address,uint256,bytes,SafeHarness.Operation,uint256,uint256,uint256,address,address,bytes).selector;
 }
 
@@ -141,7 +134,7 @@
 
     address fbHandlerAfter = fallbackHandlerAddress;
 
-    assert fbHandlerBefore != fbHandlerAfter => 
+    assert fbHandlerBefore != fbHandlerAfter =>
         f.selector == sig:setup(address[],uint256,address,bytes,address,address,uint256,address).selector || f.selector == sig:setFallbackHandler(address).selector;
 }
 
@@ -157,6 +150,6 @@
 
     address guardAfter = getSafeGuard();
 
-    assert guardBefore != guardAfter => 
+    assert guardBefore != guardAfter =>
         f.selector == sig:setGuard(address).selector;
 }