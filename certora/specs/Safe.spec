--- conflicted
+++ resolved
@@ -10,10 +10,7 @@
     function getSafeGuard() external returns (address) envfree;
     function getNativeTokenBalance() external returns (uint256) envfree;
     function getOwnersCount() external returns (uint256) envfree;
-<<<<<<< HEAD
-=======
     function getOwnersCountFromArray() external returns (uint256) envfree;
->>>>>>> 325aa47f
 
     // optional
     function execTransactionFromModuleReturnData(address,uint256,bytes,Enum.Operation) external returns (bool, bytes memory);
